--- conflicted
+++ resolved
@@ -51,13 +51,8 @@
     public async Task ItHasHelpersForSkillCollectionAsync()
     {
         // Arrange
-<<<<<<< HEAD
-        IDictionary<string, ISKFunction> skill = Kernel.Builder.Build().ImportSkill(new Parrot(), "test");
-        this._skills.Setup(x => x.GetNativeFunction("func")).Returns(skill["say"]);
-=======
         IDictionary<string, ISKFunction> skill = KernelBuilder.Create().ImportSkill(new Parrot(), "test");
         this._skills.Setup(x => x.GetFunction("func")).Returns(skill["say"]);
->>>>>>> 4a4e5ffa
         var target = new SKContext(new ContextVariables(), NullMemory.Instance, this._skills.Object, this._log.Object);
         Assert.NotNull(target.Skills);
 
